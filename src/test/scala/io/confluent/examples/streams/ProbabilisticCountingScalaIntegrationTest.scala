/*
 * Copyright Confluent Inc.
 *
 * Licensed under the Apache License, Version 2.0 (the "License");
 * you may not use this file except in compliance with the License.
 * You may obtain a copy of the License at
 *
 *    http://www.apache.org/licenses/LICENSE-2.0
 *
 * Unless required by applicable law or agreed to in writing, software
 * distributed under the License is distributed on an "AS IS" BASIS,
 * WITHOUT WARRANTIES OR CONDITIONS OF ANY KIND, either express or implied.
 * See the License for the specific language governing permissions and
 * limitations under the License.
 */
package io.confluent.examples.streams

import java.util
import java.util.Properties

import io.confluent.examples.streams.IntegrationTestUtils.NothingSerde
import io.confluent.examples.streams.algebird.{CMSStore, CMSStoreBuilder, ProbabilisticCounter}
import org.apache.kafka.common.serialization._
<<<<<<< HEAD
import org.apache.kafka.streams.scala.StreamsBuilder
import org.apache.kafka.streams.scala.kstream.KStream
import org.apache.kafka.streams.{KafkaStreams, KeyValue, StreamsConfig}
=======
import org.apache.kafka.streams._
import org.apache.kafka.streams.kstream.{KStream, Produced, TransformerSupplier}
>>>>>>> 78df92a8
import org.apache.kafka.test.TestUtils
import org.assertj.core.api.Assertions.assertThat
import org.junit._
import org.scalatest.junit.AssertionsForJUnit

import scala.collection.JavaConverters._

/**
  * End-to-end integration test that demonstrates how to probabilistically count items in an input stream.
  *
  * This example uses a custom state store implementation, [[CMSStore]], that is backed by a
  * Count-Min Sketch data structure.  The algorithm is WordCount.
  */
class ProbabilisticCountingScalaIntegrationTest extends AssertionsForJUnit {

<<<<<<< HEAD
  import org.apache.kafka.streams.scala.Serdes._
  import org.apache.kafka.streams.scala.ImplicitConversions._

  private val privateCluster: EmbeddedSingleNodeKafkaCluster = new EmbeddedSingleNodeKafkaCluster

  @Rule def cluster: EmbeddedSingleNodeKafkaCluster = privateCluster

=======
>>>>>>> 78df92a8
  private val inputTopic = "inputTopic"
  private val outputTopic = "output-topic"

  @Test
  def shouldProbabilisticallyCountWords() {
<<<<<<< HEAD
=======
    // To convert between Scala's `Tuple2` and Streams' `KeyValue`.
>>>>>>> 78df92a8

    val inputTextLines: Seq[String] = Seq(
      "Hello Kafka Streams",
      "All streams lead to Kafka",
      "Join Kafka Summit"
    )

    val expectedWordCounts: Map[String, Long] = Map(
      ("hello", 1L),
      ("kafka", 1L),
      ("streams", 1L),
      ("all", 1L),
      ("streams", 2L),
      ("lead", 1L),
      ("to", 1L),
      ("kafka", 2L),
      ("join", 1L),
      ("kafka", 3L),
      ("summit", 1L)
    )

    //
    // Step 1: Configure and start the processor topology.
    //
    val streamsConfiguration: Properties = {
      val p = new Properties()
      p.put(StreamsConfig.APPLICATION_ID_CONFIG, "probabilistic-counting-scala-integration-test")
<<<<<<< HEAD
      p.put(StreamsConfig.BOOTSTRAP_SERVERS_CONFIG, cluster.bootstrapServers())
      // The commit interval for flushing records to state stores and downstream must be lower than
      // this integration test's timeout (30 secs) to ensure we observe the expected processing results.
      p.put(StreamsConfig.COMMIT_INTERVAL_MS_CONFIG, "10000")
      p.put(ConsumerConfig.AUTO_OFFSET_RESET_CONFIG, "earliest")
=======
      p.put(StreamsConfig.BOOTSTRAP_SERVERS_CONFIG, "dummy config")
      p.put(StreamsConfig.DEFAULT_KEY_SERDE_CLASS_CONFIG, Serdes.ByteArray.getClass.getName)
      p.put(StreamsConfig.DEFAULT_VALUE_SERDE_CLASS_CONFIG, Serdes.String.getClass.getName)
>>>>>>> 78df92a8
      // Use a temporary directory for storing state, which will be automatically removed after the test.
      p.put(StreamsConfig.STATE_DIR_CONFIG, TestUtils.tempDirectory.getAbsolutePath)
      p
    }

    val builder = new StreamsBuilder
    val cmsStoreName = "cms-store"
    builder.addStateStore(createCMSStoreBuilder(cmsStoreName))

    // Read the input from Kafka.
<<<<<<< HEAD
    val textLines: KStream[Array[Byte], String] = builder.stream[Array[Byte], String](inputTopic)

    val approximateWordCounts: KStream[String, Long] = textLines
      .flatMapValues(textLine => textLine.toLowerCase.split("\\W+"))
      .transform(new ProbabilisticCounter(cmsStoreName), cmsStoreName)

=======
    val textLines: KStream[String, String] = builder.stream(inputTopic)

    // Scala-Java interoperability: to convert `scala.collection.Iterable` to  `java.util.Iterable`
    // in `flatMapValues()` below.
    import collection.JavaConverters.asJavaIterableConverter

    val approximateWordCounts: KStream[String, Long] = textLines
      .flatMapValues(textLine => textLine.toLowerCase.split("\\W+").toIterable.asJava)
      .transform(
        new TransformerSupplier[String, String, KeyValue[String, Long]] {
          override def get() = new ProbabilisticCounter(cmsStoreName)
        },
        cmsStoreName)

    // Trick to re-use Kafka's serde for java.lang.Long for scala.Long.
    val longSerde: Serde[Long] = Serdes.Long().asInstanceOf[Serde[Long]]
>>>>>>> 78df92a8
    // Write the results back to Kafka.
    approximateWordCounts.to(outputTopic)

    val topologyTestDriver = new TopologyTestDriver(builder.build(), streamsConfiguration)

    try {
      //
      // Step 2: Publish some input text lines.
      //
      IntegrationTestUtils.produceKeyValuesSynchronously(
        inputTopic,
        inputTextLines.map(v => new KeyValue(null, v)).asJava,
        topologyTestDriver,
        new NothingSerde[Null],
        new StringSerializer
      )

      //
      // Step 3: Verify the application's output data.
      //
      val actualWordCounts =
      IntegrationTestUtils.drainTableOutput(outputTopic, topologyTestDriver, new StringDeserializer, new LongDeserializer)

      // Note: This example only processes a small amount of input data, for which the word counts
      // will actually be exact counts.  However, for large amounts of input data we would expect to
      // observe approximate counts (where the approximate counts would be >= true exact counts).
      assertThat(actualWordCounts).isEqualTo(expectedWordCounts.asJava)
    } finally {
      topologyTestDriver.close()
    }
  }

  private def createCMSStoreBuilder(cmsStoreName: String): CMSStoreBuilder[String] = {
    val changelogConfig: util.HashMap[String, String] = {
      val cfg = new java.util.HashMap[String, String]
      // The CMSStore's changelog will typically have rather few and small records per partition.
      // To improve efficiency we thus set a smaller log segment size than Kafka's default of 1GB.
      val segmentSizeBytes = (20 * 1024 * 1024).toString
      cfg.put("segment.bytes", segmentSizeBytes)
      cfg
    }
    new CMSStoreBuilder[String](cmsStoreName, Serdes.String())
      .withLoggingEnabled(changelogConfig)
  }

}<|MERGE_RESOLUTION|>--- conflicted
+++ resolved
@@ -21,20 +21,18 @@
 import io.confluent.examples.streams.IntegrationTestUtils.NothingSerde
 import io.confluent.examples.streams.algebird.{CMSStore, CMSStoreBuilder, ProbabilisticCounter}
 import org.apache.kafka.common.serialization._
-<<<<<<< HEAD
+import org.apache.kafka.streams.scala.ImplicitConversions._
+import org.apache.kafka.streams.scala.Serdes._
 import org.apache.kafka.streams.scala.StreamsBuilder
 import org.apache.kafka.streams.scala.kstream.KStream
-import org.apache.kafka.streams.{KafkaStreams, KeyValue, StreamsConfig}
-=======
-import org.apache.kafka.streams._
-import org.apache.kafka.streams.kstream.{KStream, Produced, TransformerSupplier}
->>>>>>> 78df92a8
+import org.apache.kafka.streams.{KeyValue, StreamsConfig, TopologyTestDriver}
 import org.apache.kafka.test.TestUtils
 import org.assertj.core.api.Assertions.assertThat
 import org.junit._
 import org.scalatest.junit.AssertionsForJUnit
 
-import scala.collection.JavaConverters._
+import _root_.scala.collection.JavaConverters._
+
 
 /**
   * End-to-end integration test that demonstrates how to probabilistically count items in an input stream.
@@ -44,26 +42,11 @@
   */
 class ProbabilisticCountingScalaIntegrationTest extends AssertionsForJUnit {
 
-<<<<<<< HEAD
-  import org.apache.kafka.streams.scala.Serdes._
-  import org.apache.kafka.streams.scala.ImplicitConversions._
-
-  private val privateCluster: EmbeddedSingleNodeKafkaCluster = new EmbeddedSingleNodeKafkaCluster
-
-  @Rule def cluster: EmbeddedSingleNodeKafkaCluster = privateCluster
-
-=======
->>>>>>> 78df92a8
   private val inputTopic = "inputTopic"
   private val outputTopic = "output-topic"
 
   @Test
   def shouldProbabilisticallyCountWords() {
-<<<<<<< HEAD
-=======
-    // To convert between Scala's `Tuple2` and Streams' `KeyValue`.
->>>>>>> 78df92a8
-
     val inputTextLines: Seq[String] = Seq(
       "Hello Kafka Streams",
       "All streams lead to Kafka",
@@ -90,17 +73,7 @@
     val streamsConfiguration: Properties = {
       val p = new Properties()
       p.put(StreamsConfig.APPLICATION_ID_CONFIG, "probabilistic-counting-scala-integration-test")
-<<<<<<< HEAD
-      p.put(StreamsConfig.BOOTSTRAP_SERVERS_CONFIG, cluster.bootstrapServers())
-      // The commit interval for flushing records to state stores and downstream must be lower than
-      // this integration test's timeout (30 secs) to ensure we observe the expected processing results.
-      p.put(StreamsConfig.COMMIT_INTERVAL_MS_CONFIG, "10000")
-      p.put(ConsumerConfig.AUTO_OFFSET_RESET_CONFIG, "earliest")
-=======
       p.put(StreamsConfig.BOOTSTRAP_SERVERS_CONFIG, "dummy config")
-      p.put(StreamsConfig.DEFAULT_KEY_SERDE_CLASS_CONFIG, Serdes.ByteArray.getClass.getName)
-      p.put(StreamsConfig.DEFAULT_VALUE_SERDE_CLASS_CONFIG, Serdes.String.getClass.getName)
->>>>>>> 78df92a8
       // Use a temporary directory for storing state, which will be automatically removed after the test.
       p.put(StreamsConfig.STATE_DIR_CONFIG, TestUtils.tempDirectory.getAbsolutePath)
       p
@@ -111,31 +84,12 @@
     builder.addStateStore(createCMSStoreBuilder(cmsStoreName))
 
     // Read the input from Kafka.
-<<<<<<< HEAD
-    val textLines: KStream[Array[Byte], String] = builder.stream[Array[Byte], String](inputTopic)
+    val textLines: KStream[String, String] = builder.stream[String, String](inputTopic)
 
     val approximateWordCounts: KStream[String, Long] = textLines
       .flatMapValues(textLine => textLine.toLowerCase.split("\\W+"))
       .transform(new ProbabilisticCounter(cmsStoreName), cmsStoreName)
 
-=======
-    val textLines: KStream[String, String] = builder.stream(inputTopic)
-
-    // Scala-Java interoperability: to convert `scala.collection.Iterable` to  `java.util.Iterable`
-    // in `flatMapValues()` below.
-    import collection.JavaConverters.asJavaIterableConverter
-
-    val approximateWordCounts: KStream[String, Long] = textLines
-      .flatMapValues(textLine => textLine.toLowerCase.split("\\W+").toIterable.asJava)
-      .transform(
-        new TransformerSupplier[String, String, KeyValue[String, Long]] {
-          override def get() = new ProbabilisticCounter(cmsStoreName)
-        },
-        cmsStoreName)
-
-    // Trick to re-use Kafka's serde for java.lang.Long for scala.Long.
-    val longSerde: Serde[Long] = Serdes.Long().asInstanceOf[Serde[Long]]
->>>>>>> 78df92a8
     // Write the results back to Kafka.
     approximateWordCounts.to(outputTopic)
 
