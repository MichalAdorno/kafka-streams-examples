/*
 * Copyright Confluent Inc.
 *
 * Licensed under the Apache License, Version 2.0 (the "License");
 * you may not use this file except in compliance with the License.
 * You may obtain a copy of the License at
 *
 *    http://www.apache.org/licenses/LICENSE-2.0
 *
 * Unless required by applicable law or agreed to in writing, software
 * distributed under the License is distributed on an "AS IS" BASIS,
 * WITHOUT WARRANTIES OR CONDITIONS OF ANY KIND, either express or implied.
 * See the License for the specific language governing permissions and
 * limitations under the License.
 */
package io.confluent.examples.streams;

import org.apache.kafka.clients.consumer.ConsumerConfig;
import org.apache.kafka.clients.producer.ProducerConfig;
import org.apache.kafka.common.serialization.Serdes;
import org.apache.kafka.common.serialization.StringDeserializer;
import org.apache.kafka.common.serialization.StringSerializer;
import org.apache.kafka.streams.KafkaStreams;
import org.apache.kafka.streams.KeyValue;
import org.apache.kafka.streams.StreamsBuilder;
import org.apache.kafka.streams.StreamsConfig;
import org.apache.kafka.streams.TopologyTestDriver;
import org.apache.kafka.streams.kstream.JoinWindows;
import org.apache.kafka.streams.kstream.Joined;
import org.apache.kafka.streams.kstream.KStream;
import org.apache.kafka.test.TestUtils;
import org.junit.BeforeClass;
import org.junit.ClassRule;
import org.junit.Test;

import java.time.Duration;
import java.util.Arrays;
import java.util.List;
import java.util.Properties;

import io.confluent.examples.streams.kafka.EmbeddedSingleNodeKafkaCluster;

import static org.assertj.core.api.Assertions.assertThat;

/**
 * End-to-end integration test that demonstrates how to perform a join between two KStreams.
 *
 * Note: This example uses lambda expressions and thus works with Java 8+ only.
 */
public class StreamToStreamJoinIntegrationTest {

  private static final String adImpressionsTopic = "adImpressions";
  private static final String adClicksTopic = "adClicks";
  private static final String outputTopic = "output-topic";

<<<<<<< HEAD
  @BeforeClass
  public static void startKafkaCluster() {
    CLUSTER.createTopic(adImpressionsTopic);
    CLUSTER.createTopic(adClicksTopic);
    CLUSTER.createTopic(outputTopic);
  }

=======
>>>>>>> 8c25de00
  @Test
  public void shouldJoinTwoStreams() throws Exception {
    // Input 1: Ad impressions
    final List<KeyValue<String, String>> inputAdImpressions = Arrays.asList(
      new KeyValue<>("car-advertisement", "shown"),
      new KeyValue<>("newspaper-advertisement", "shown"),
      new KeyValue<>("gadget-advertisement", "shown")
    );

    // Input 2: Ad clicks
    final List<KeyValue<String, String>> inputAdClicks = Arrays.asList(
      new KeyValue<>("newspaper-advertisement", "clicked"),
      new KeyValue<>("gadget-advertisement", "clicked"),
      new KeyValue<>("newspaper-advertisement", "clicked")
    );

    final List<KeyValue<String, String>> expectedResults = Arrays.asList(
      new KeyValue<>("car-advertisement", "shown/not-clicked-yet"),
      new KeyValue<>("newspaper-advertisement", "shown/not-clicked-yet"),
      new KeyValue<>("gadget-advertisement", "shown/not-clicked-yet"),
      new KeyValue<>("newspaper-advertisement", "shown/clicked"),
      new KeyValue<>("gadget-advertisement", "shown/clicked"),
      new KeyValue<>("newspaper-advertisement", "shown/clicked")
    );

    //
    // Step 1: Configure and start the processor topology.
    //
    final Properties streamsConfiguration = new Properties();
    streamsConfiguration.put(StreamsConfig.APPLICATION_ID_CONFIG, "stream-stream-join-lambda-integration-test");
    streamsConfiguration.put(StreamsConfig.BOOTSTRAP_SERVERS_CONFIG, "dummy config");
    streamsConfiguration.put(StreamsConfig.DEFAULT_KEY_SERDE_CLASS_CONFIG, Serdes.String().getClass().getName());
    streamsConfiguration.put(StreamsConfig.DEFAULT_VALUE_SERDE_CLASS_CONFIG, Serdes.String().getClass().getName());
    // The commit interval for flushing records to state stores and downstream must be lower than
    // this integration test's timeout (30 secs) to ensure we observe the expected processing results.
    streamsConfiguration.put(StreamsConfig.COMMIT_INTERVAL_MS_CONFIG, 10 * 1000);
    streamsConfiguration.put(ConsumerConfig.AUTO_OFFSET_RESET_CONFIG, "earliest");
    // Use a temporary directory for storing state, which will be automatically removed after the test.
    streamsConfiguration.put(StreamsConfig.STATE_DIR_CONFIG, TestUtils.tempDirectory().getAbsolutePath());

    final StreamsBuilder builder = new StreamsBuilder();
    final KStream<String, String> alerts = builder.stream(adImpressionsTopic);
    final KStream<String, String> incidents = builder.stream(adClicksTopic);

    // In this example, we opt to perform an OUTER JOIN between the two streams.  We picked this
    // join type to show how the Streams API will send further join updates downstream whenever,
    // for the same join key (e.g. "newspaper-advertisement"), we receive an update from either of
    // the two joined streams during the defined join window.
    final KStream<String, String> impressionsAndClicks = alerts.outerJoin(
      incidents,
      (impressionValue, clickValue) ->
        (clickValue == null)? impressionValue + "/not-clicked-yet": impressionValue + "/" + clickValue,
      // KStream-KStream joins are always windowed joins, hence we must provide a join window.
      JoinWindows.of(Duration.ofSeconds(5)),
      // In this specific example, we don't need to define join serdes explicitly because the key, left value, and
      // right value are all of type String, which matches our default serdes configured for the application.  However,
      // we want to showcase the use of `Joined.with(...)` in case your code needs a different type setup.
      Joined.with(
        Serdes.String(), /* key */
        Serdes.String(), /* left value */
        Serdes.String()  /* right value */
      )
    );

    // Write the results to the output topic.
    impressionsAndClicks.to(outputTopic);

    final TopologyTestDriver topologyTestDriver = new TopologyTestDriver(builder.build(), streamsConfiguration);

    //
    // Step 2: Publish ad impressions.
    //
    IntegrationTestUtils.produceKeyValuesSynchronously(
      adImpressionsTopic,
      inputAdImpressions,
      topologyTestDriver,
      new StringSerializer(),
      new StringSerializer()
    );

    //
    // Step 3: Publish ad clicks.
    //
    IntegrationTestUtils.produceKeyValuesSynchronously(
      adClicksTopic,
      inputAdClicks,
      topologyTestDriver,
      new StringSerializer(),
      new StringSerializer()
    );

    //
    // Step 4: Verify the application's output data.
    //
<<<<<<< HEAD
    final Properties consumerConfig = new Properties();
    consumerConfig.put(ConsumerConfig.BOOTSTRAP_SERVERS_CONFIG, CLUSTER.bootstrapServers());
    consumerConfig.put(ConsumerConfig.GROUP_ID_CONFIG, "stream-stream-join-lambda-integration-test-standard-consumer");
    consumerConfig.put(ConsumerConfig.AUTO_OFFSET_RESET_CONFIG, "earliest");
    consumerConfig.put(ConsumerConfig.KEY_DESERIALIZER_CLASS_CONFIG, StringDeserializer.class);
    consumerConfig.put(ConsumerConfig.VALUE_DESERIALIZER_CLASS_CONFIG, StringDeserializer.class);
    final List<KeyValue<String, String>> actualResults = IntegrationTestUtils.waitUntilMinKeyValueRecordsReceived(
      consumerConfig,
      outputTopic,
      expectedResults.size()
    );
    streams.close();
=======
    final List<KeyValue<String, String>> actualResults =
      IntegrationTestUtils.drainStreamOutput(
        outputTopic,
        topologyTestDriver,
        new StringDeserializer(),
        new StringDeserializer()
      );
>>>>>>> 8c25de00
    assertThat(actualResults).containsExactlyElementsOf(expectedResults);
  }

}<|MERGE_RESOLUTION|>--- conflicted
+++ resolved
@@ -53,16 +53,6 @@
   private static final String adClicksTopic = "adClicks";
   private static final String outputTopic = "output-topic";
 
-<<<<<<< HEAD
-  @BeforeClass
-  public static void startKafkaCluster() {
-    CLUSTER.createTopic(adImpressionsTopic);
-    CLUSTER.createTopic(adClicksTopic);
-    CLUSTER.createTopic(outputTopic);
-  }
-
-=======
->>>>>>> 8c25de00
   @Test
   public void shouldJoinTwoStreams() throws Exception {
     // Input 1: Ad impressions
@@ -157,20 +147,6 @@
     //
     // Step 4: Verify the application's output data.
     //
-<<<<<<< HEAD
-    final Properties consumerConfig = new Properties();
-    consumerConfig.put(ConsumerConfig.BOOTSTRAP_SERVERS_CONFIG, CLUSTER.bootstrapServers());
-    consumerConfig.put(ConsumerConfig.GROUP_ID_CONFIG, "stream-stream-join-lambda-integration-test-standard-consumer");
-    consumerConfig.put(ConsumerConfig.AUTO_OFFSET_RESET_CONFIG, "earliest");
-    consumerConfig.put(ConsumerConfig.KEY_DESERIALIZER_CLASS_CONFIG, StringDeserializer.class);
-    consumerConfig.put(ConsumerConfig.VALUE_DESERIALIZER_CLASS_CONFIG, StringDeserializer.class);
-    final List<KeyValue<String, String>> actualResults = IntegrationTestUtils.waitUntilMinKeyValueRecordsReceived(
-      consumerConfig,
-      outputTopic,
-      expectedResults.size()
-    );
-    streams.close();
-=======
     final List<KeyValue<String, String>> actualResults =
       IntegrationTestUtils.drainStreamOutput(
         outputTopic,
@@ -178,7 +154,6 @@
         new StringDeserializer(),
         new StringDeserializer()
       );
->>>>>>> 8c25de00
     assertThat(actualResults).containsExactlyElementsOf(expectedResults);
   }
 
