/*
 * Copyright Confluent Inc.
 *
 * Licensed under the Apache License, Version 2.0 (the "License");
 * you may not use this file except in compliance with the License.
 * You may obtain a copy of the License at
 *
 *    http://www.apache.org/licenses/LICENSE-2.0
 *
 * Unless required by applicable law or agreed to in writing, software
 * distributed under the License is distributed on an "AS IS" BASIS,
 * WITHOUT WARRANTIES OR CONDITIONS OF ANY KIND, either express or implied.
 * See the License for the specific language governing permissions and
 * limitations under the License.
 */
package io.confluent.examples.streams.interactivequeries;

import com.google.common.collect.Sets;
import io.confluent.examples.streams.IntegrationTestUtils;
import io.confluent.examples.streams.kafka.EmbeddedSingleNodeKafkaCluster;
import org.apache.kafka.clients.consumer.ConsumerConfig;
import org.apache.kafka.clients.producer.ProducerConfig;
import org.apache.kafka.common.serialization.ByteArrayDeserializer;
import org.apache.kafka.common.serialization.Serdes;
import org.apache.kafka.common.serialization.StringSerializer;
import org.apache.kafka.streams.KafkaStreams;
import org.apache.kafka.streams.StreamsConfig;
import org.junit.After;
import org.junit.BeforeClass;
import org.junit.ClassRule;
import org.junit.Rule;
import org.junit.Test;
import org.junit.rules.ExpectedException;
import org.junit.rules.TemporaryFolder;
import org.slf4j.Logger;
import org.slf4j.LoggerFactory;

import javax.ws.rs.NotFoundException;
import javax.ws.rs.client.Client;
import javax.ws.rs.client.ClientBuilder;
import javax.ws.rs.client.Invocation;
import javax.ws.rs.core.GenericType;
import javax.ws.rs.core.MediaType;
import java.io.IOException;
import java.net.ServerSocket;
import java.util.ArrayList;
import java.util.Arrays;
import java.util.Collections;
import java.util.List;
import java.util.Properties;
import java.util.concurrent.CountDownLatch;
import java.util.concurrent.TimeUnit;

import static io.confluent.examples.streams.microservices.util.MicroserviceTestUtils.getWithRetries;
import static junit.framework.TestCase.assertTrue;
import static junit.framework.TestCase.fail;
import static org.hamcrest.MatcherAssert.assertThat;
import static org.hamcrest.core.IsCollectionContaining.hasItem;
import static org.hamcrest.core.IsEqual.equalTo;

/**
 * End-to-end integration test for {@link WordCountInteractiveQueriesExample}. Demonstrates
 * how you can programmatically query the REST API exposed by {@link WordCountInteractiveQueriesRestService}
 */
public class WordCountInteractiveQueriesExampleTest {

  @ClassRule
  public static final EmbeddedSingleNodeKafkaCluster CLUSTER = new EmbeddedSingleNodeKafkaCluster();
  private static final String WORD_COUNT = "interactive-queries-wordcount-example-word-count-repartition";
  private static final String WINDOWED_WORD_COUNT = "interactive-queries-wordcount-example-windowed-word-count-repartition";
  private static final String WORD_COUNT_OUTPUT = "interactive-queries-wordcount-example-word-count-changelog";
  private static final String WINDOWED_WORD_COUNT_OUTPUT = "interactive-queries-wordcount-example-windowed-word-count-changelog";

  private static final List<String> inputValues = Arrays.asList(
    "hello",
    "world",
    "world",
    "hello world",
    "all streams lead to kafka",
    "streams",
    "kafka streams");

  @Rule
  public final TemporaryFolder temp = new TemporaryFolder();
  private KafkaStreams kafkaStreams;
  private WordCountInteractiveQueriesRestService proxy;

  @Rule
  public ExpectedException expectedEx = ExpectedException.none();
  private static final Logger log = LoggerFactory.getLogger(WordCountInteractiveQueriesExampleTest.class);

  @BeforeClass
  public static void createTopicsAndProduceDataToInputTopics() throws Exception {
    CLUSTER.createTopic(WordCountInteractiveQueriesExample.TEXT_LINES_TOPIC, 2, 1);
    // The next two topics don't need to be created as they would be auto-created
    // by Kafka Streams, but it just makes the test more reliable if they already exist
    // as creating the topics causes a rebalance which closes the stores etc. So it makes
    // the timing quite difficult...
    CLUSTER.createTopic(WORD_COUNT, 2, 1);
    CLUSTER.createTopic(WINDOWED_WORD_COUNT, 2, 1);
  
    // Produce sample data to the input topic before the tests starts.
    final Properties producerConfig = new Properties();
    producerConfig.put(ProducerConfig.BOOTSTRAP_SERVERS_CONFIG, CLUSTER.bootstrapServers());
    producerConfig.put(ProducerConfig.ACKS_CONFIG, "all");
    producerConfig.put(ProducerConfig.RETRIES_CONFIG, 0);
    producerConfig.put(ProducerConfig.KEY_SERIALIZER_CLASS_CONFIG, StringSerializer.class);
    producerConfig.put(ProducerConfig.VALUE_SERIALIZER_CLASS_CONFIG, StringSerializer.class);
    IntegrationTestUtils.produceValuesSynchronously(
      WordCountInteractiveQueriesExample.TEXT_LINES_TOPIC,
      inputValues,
      producerConfig);
  }

  @After
  public void shutdown() throws Exception {
    if (kafkaStreams != null) {
      kafkaStreams.close();
    }

    if (proxy != null) {
      proxy.stop();
    }
  }

  public static int randomFreeLocalPort() throws IOException {
    final ServerSocket s = new ServerSocket(0);
    final int port = s.getLocalPort();
    s.close();
    return port;
  }

  @Test
  public void shouldDemonstrateInteractiveQueries() throws Exception {
<<<<<<< HEAD
=======
    final List<String> inputValues = Arrays.asList(
      "hello",
      "world",
      "world",
      "hello world",
      "all streams lead to kafka",
      "streams",
      "kafka streams");

    final Properties producerConfig = new Properties();
    producerConfig.put(ProducerConfig.BOOTSTRAP_SERVERS_CONFIG, CLUSTER.bootstrapServers());
    producerConfig.put(ProducerConfig.ACKS_CONFIG, "all");
    producerConfig.put(ProducerConfig.RETRIES_CONFIG, 0);
    producerConfig.put(ProducerConfig.KEY_SERIALIZER_CLASS_CONFIG, StringSerializer.class);
    producerConfig.put(ProducerConfig.VALUE_SERIALIZER_CLASS_CONFIG, StringSerializer.class);
    IntegrationTestUtils.produceValuesSynchronously(
        WordCountInteractiveQueriesExample.TEXT_LINES_TOPIC,
        inputValues,
        producerConfig);

    // Race condition caveat:  This two-step approach of finding a free port but not immediately
    // binding to it may cause occasional errors.
>>>>>>> a308db83
    final int port = randomFreeLocalPort();
    final String host = "localhost";
    final String baseUrl = "http://" + host + ":" + port + "/state";

    kafkaStreams = WordCountInteractiveQueriesExample.createStreams(
      createStreamConfig(CLUSTER.bootstrapServers(), port, "one", host));

    final CountDownLatch startupLatch = new CountDownLatch(1);
    kafkaStreams.setStateListener((newState, oldState) -> {
      if (newState == KafkaStreams.State.RUNNING && oldState == KafkaStreams.State.REBALANCING) {
        startupLatch.countDown();
      }
    });
    kafkaStreams.start();
<<<<<<< HEAD
  
    bindHostAndStartRestProxy(port, host);
  
    if (proxy != null) {
      assertTrue("streams failed to start within timeout", startupLatch.await(30, TimeUnit.SECONDS));
    
      final Client client = ClientBuilder.newClient();
    
      // Create a request to fetch all instances of HostStoreInfo
      final Invocation.Builder allInstancesRequest = client
        .target(baseUrl + "/instances")
        .request(MediaType.APPLICATION_JSON_TYPE);
      final List<HostStoreInfo> hostStoreInfo = fetchHostInfo(allInstancesRequest);
    
      assertThat(hostStoreInfo, hasItem(
        new HostStoreInfo("localhost", port, Sets.newHashSet("word-count", "windowed-word-count"))
      ));
    
      // Create a request to fetch all instances with word-count
      final Invocation.Builder wordCountInstancesRequest = client
        .target(baseUrl + "/instances/word-count")
        .request(MediaType.APPLICATION_JSON_TYPE);
      final List<HostStoreInfo> wordCountInstances = fetchHostInfo(wordCountInstancesRequest);
    
      assertThat(wordCountInstances, hasItem(
        new HostStoreInfo("localhost", port, Sets.newHashSet("word-count", "windowed-word-count"))
      ));
    
      Properties consumerConfig = new Properties();
      consumerConfig.put(ConsumerConfig.BOOTSTRAP_SERVERS_CONFIG, CLUSTER.bootstrapServers());
      consumerConfig.put(ConsumerConfig.KEY_DESERIALIZER_CLASS_CONFIG, ByteArrayDeserializer.class);
      consumerConfig.put(ConsumerConfig.VALUE_DESERIALIZER_CLASS_CONFIG, ByteArrayDeserializer.class);
      consumerConfig.put(ConsumerConfig.GROUP_ID_CONFIG, "wait-for-output-consumer");
      consumerConfig.put(ConsumerConfig.AUTO_OFFSET_RESET_CONFIG, "earliest");
      IntegrationTestUtils.waitUntilMinKeyValueRecordsReceived(consumerConfig, WORD_COUNT_OUTPUT, inputValues.size());
      IntegrationTestUtils.waitUntilMinKeyValueRecordsReceived(consumerConfig, WINDOWED_WORD_COUNT_OUTPUT, inputValues.size());
    
      // Fetch all key-value pairs from the word-count store
      final Invocation.Builder allRequest = client
        .target(baseUrl + "/keyvalues/word-count/all")
        .request(MediaType.APPLICATION_JSON_TYPE);
    
      final List<KeyValueBean> allValues = Arrays.asList(
        new KeyValueBean("all", 1L),
        new KeyValueBean("hello", 2L),
        new KeyValueBean("kafka", 2L),
        new KeyValueBean("lead", 1L),
        new KeyValueBean("streams", 3L),
        new KeyValueBean("to", 1L),
        new KeyValueBean("world", 3L));
      final List<KeyValueBean> all = fetchRangeOfValues(allRequest, allValues);
      assertThat(all, equalTo(allValues));
    
      // Fetch a range of key-value pairs from the word-count store
      final List<KeyValueBean> expectedRange = Arrays.asList(
        new KeyValueBean("all", 1L),
        new KeyValueBean("hello", 2L),
        new KeyValueBean("kafka", 2L));
    
      final Invocation.Builder request = client
        .target(baseUrl + "/keyvalues/word-count/range/all/kafka")
        .request(MediaType.APPLICATION_JSON_TYPE);
      final List<KeyValueBean> range = fetchRangeOfValues(request, expectedRange);
    
      assertThat(range, equalTo(expectedRange));
    
      // Find the instance of the Kafka Streams application that would have the key hello
      Invocation.Builder builder = client
        .target(baseUrl + "/instance/word-count/hello")
        .request(MediaType.APPLICATION_JSON_TYPE);
      final HostStoreInfo hostWithHelloKey = getWithRetries(builder, HostStoreInfo.class, 5);
    
      // Fetch the value for the key hello from the instance.
      builder = client
        .target("http://" + hostWithHelloKey.getHost() + ":" + hostWithHelloKey.getPort() + "/state/keyvalue/word-count/hello")
        .request(MediaType.APPLICATION_JSON_TYPE);
      final KeyValueBean result = getWithRetries(builder, KeyValueBean.class, 5);
    
      assertThat(result, equalTo(new KeyValueBean("hello", 2L)));
    
      // fetch windowed values for a key
      builder = client
        .target(baseUrl + "/windowed/windowed-word-count/streams/0/" + System.currentTimeMillis())
        .request(MediaType.APPLICATION_JSON_TYPE);
      final List<KeyValueBean> windowedResult = getWithRetries(builder, new GenericType<List<KeyValueBean>>() {}, 5);
      assertThat(windowedResult.size(), equalTo(1));
      final KeyValueBean keyValueBean = windowedResult.get(0);
      assertTrue(keyValueBean.getKey().startsWith("streams"));
      assertThat(keyValueBean.getValue(), equalTo(3L));
    } else {
      fail("Should fail demonstrating InteractiveQueries as the Rest Service failed to start.");
    }
  }
  
  private void bindHostAndStartRestProxy(int port, String host) {
    int count = 0;
    int maxTries = 3;
    while (count <= maxTries) {
      try {
        // Starts the Rest Service on the provided host:port
        proxy = WordCountInteractiveQueriesExample.startRestProxy(kafkaStreams, port, host);
      } catch (Exception ex) {
        log.error("Could not start Rest Service due to: " + ex.toString());
      }
      count++;
    }
  }
  
  @Test
  public void shouldStartRestApiOnAnyValidHost() throws Exception {
    final int port = randomFreeLocalPort();
    
    // Any valid host or IP.
    final String host = "127.10.10.10";
    final String baseUrl = "http://" + host + ":" + port + "/state";
=======
    proxy = WordCountInteractiveQueriesExample.startRestProxy(kafkaStreams, port);

    assertTrue("streams failed to start within timeout", startupLatch.await(30, TimeUnit.SECONDS));

    final Client client = ClientBuilder.newClient();

    // Create a request to fetch all instances of HostStoreInfo
    final Invocation.Builder allInstancesRequest = client
      .target(baseUrl + "/instances")
      .request(MediaType.APPLICATION_JSON_TYPE);
    final List<HostStoreInfo> hostStoreInfo = fetchHostInfo(allInstancesRequest);

    assertThat(hostStoreInfo, hasItem(
      new HostStoreInfo("localhost", port, Sets.newHashSet("word-count", "windowed-word-count"))
    ));

    // Create a request to fetch all instances with word-count
    final Invocation.Builder wordCountInstancesRequest = client
      .target(baseUrl + "/instances/word-count")
      .request(MediaType.APPLICATION_JSON_TYPE);
    final List<HostStoreInfo>
        wordCountInstances = fetchHostInfo(wordCountInstancesRequest);

    assertThat(wordCountInstances, hasItem(
      new HostStoreInfo("localhost", port, Sets.newHashSet("word-count", "windowed-word-count"))
    ));

    final Properties consumerConfig = new Properties();
    consumerConfig.put(ConsumerConfig.BOOTSTRAP_SERVERS_CONFIG, CLUSTER.bootstrapServers());
    consumerConfig.put(ConsumerConfig.KEY_DESERIALIZER_CLASS_CONFIG, ByteArrayDeserializer.class);
    consumerConfig.put(ConsumerConfig.VALUE_DESERIALIZER_CLASS_CONFIG, ByteArrayDeserializer.class);
    consumerConfig.put(ConsumerConfig.GROUP_ID_CONFIG, "wait-for-output-consumer");
    consumerConfig.put(ConsumerConfig.AUTO_OFFSET_RESET_CONFIG, "earliest");
    IntegrationTestUtils.waitUntilMinKeyValueRecordsReceived(consumerConfig, WORD_COUNT_OUTPUT, inputValues.size());
    IntegrationTestUtils.waitUntilMinKeyValueRecordsReceived(consumerConfig, WINDOWED_WORD_COUNT_OUTPUT, inputValues.size());

    // Fetch all key-value pairs from the word-count store
    final Invocation.Builder allRequest = client
      .target(baseUrl + "/keyvalues/word-count/all")
      .request(MediaType.APPLICATION_JSON_TYPE);

    final List<KeyValueBean> allValues = Arrays.asList(
      new KeyValueBean("all", 1L),
      new KeyValueBean("hello", 2L),
      new KeyValueBean("kafka", 2L),
      new KeyValueBean("lead", 1L),
      new KeyValueBean("streams", 3L),
      new KeyValueBean("to", 1L),
      new KeyValueBean("world", 3L));
    final List<KeyValueBean> all = fetchRangeOfValues(allRequest, allValues);
    assertThat(all, equalTo(allValues));

    // Fetch a range of key-value pairs from the word-count store
    final List<KeyValueBean> expectedRange = Arrays.asList(
      new KeyValueBean("all", 1L),
      new KeyValueBean("hello", 2L),
      new KeyValueBean("kafka", 2L));

    final Invocation.Builder request = client
      .target(baseUrl + "/keyvalues/word-count/range/all/kafka")
      .request(MediaType.APPLICATION_JSON_TYPE);
    final List<KeyValueBean> range = fetchRangeOfValues(request, expectedRange);

    assertThat(range, equalTo(expectedRange));

    // Find the instance of the Kafka Streams application that would have the key hello
    Invocation.Builder builder = client
      .target(baseUrl + "/instance/word-count/hello")
      .request(MediaType.APPLICATION_JSON_TYPE);
    final HostStoreInfo hostWithHelloKey = getWithRetries(builder, HostStoreInfo.class, 5);

    // Fetch the value for the key hello from the instance.
    builder = client
      .target(
        "http://" + hostWithHelloKey.getHost() +
        ":" + hostWithHelloKey.getPort() +
        "/state/keyvalue/word-count/hello")
      .request(MediaType.APPLICATION_JSON_TYPE);
    final KeyValueBean result = getWithRetries(builder, KeyValueBean.class, 5);

    assertThat(result, equalTo(new KeyValueBean("hello", 2L)));

    // fetch windowed values for a key
>>>>>>> a308db83

    kafkaStreams = WordCountInteractiveQueriesExample.createStreams(
      createStreamConfig(CLUSTER.bootstrapServers(), port, "one", host));

    final CountDownLatch startupLatch = new CountDownLatch(1);
    kafkaStreams.setStateListener((newState, oldState) -> {
      if (newState == KafkaStreams.State.RUNNING && oldState == KafkaStreams.State.REBALANCING) {
        startupLatch.countDown();
      }
    });
    kafkaStreams.start();
    
    bindHostAndStartRestProxy(port, host);
  
    if (proxy != null) {
      assertTrue("streams failed to start within timeout", startupLatch.await(30, TimeUnit.SECONDS));
    
      final Client client = ClientBuilder.newClient();
    
      // Create a request to fetch all instances of HostStoreInfo
      final Invocation.Builder allInstancesRequest = client
        .target(baseUrl + "/instances")
        .request(MediaType.APPLICATION_JSON_TYPE);
      final List<HostStoreInfo> hostStoreInfo = fetchHostInfo(allInstancesRequest);
    
      assertThat(hostStoreInfo, hasItem(
        new HostStoreInfo("127.10.10.10", port, Sets.newHashSet("word-count", "windowed-word-count"))
      ));
    
      // Create a request to fetch all instances with word-count
      final Invocation.Builder wordCountInstancesRequest = client
          .target(baseUrl + "/instances/word-count")
          .request(MediaType.APPLICATION_JSON_TYPE);
      final List<HostStoreInfo> wordCountInstances = fetchHostInfo(wordCountInstancesRequest);
    
      assertThat(wordCountInstances, hasItem(
        new HostStoreInfo("127.10.10.10", port, Sets.newHashSet("word-count", "windowed-word-count"))
      ));
    
      Properties consumerConfig = new Properties();
      consumerConfig.put(ConsumerConfig.BOOTSTRAP_SERVERS_CONFIG, CLUSTER.bootstrapServers());
      consumerConfig.put(ConsumerConfig.KEY_DESERIALIZER_CLASS_CONFIG, ByteArrayDeserializer.class);
      consumerConfig.put(ConsumerConfig.VALUE_DESERIALIZER_CLASS_CONFIG, ByteArrayDeserializer.class);
      consumerConfig.put(ConsumerConfig.GROUP_ID_CONFIG, "wait-for-output-consumer-new-host");
      consumerConfig.put(ConsumerConfig.AUTO_OFFSET_RESET_CONFIG, "earliest");
      IntegrationTestUtils.waitUntilMinKeyValueRecordsReceived(consumerConfig, WORD_COUNT_OUTPUT, inputValues.size());
      IntegrationTestUtils.waitUntilMinKeyValueRecordsReceived(consumerConfig, WINDOWED_WORD_COUNT_OUTPUT, inputValues.size());
    
      // Fetch all key-value pairs from the word-count store
      final Invocation.Builder allRequest = client
        .target(baseUrl + "/keyvalues/word-count/all")
        .request(MediaType.APPLICATION_JSON_TYPE);
    
      final List<KeyValueBean> allValues = Arrays.asList(
        new KeyValueBean("all", 1L),
        new KeyValueBean("hello", 2L),
        new KeyValueBean("kafka", 2L),
        new KeyValueBean("lead", 1L),
        new KeyValueBean("streams", 3L),
        new KeyValueBean("to", 1L),
        new KeyValueBean("world", 3L));
      final List<KeyValueBean> all = fetchRangeOfValues(allRequest, allValues);
      assertThat(all, equalTo(allValues));
    
      // Fetch a range of key-value pairs from the word-count store
      final List<KeyValueBean> expectedRange = Arrays.asList(
        new KeyValueBean("all", 1L),
        new KeyValueBean("hello", 2L),
        new KeyValueBean("kafka", 2L));
    
      final Invocation.Builder request = client
        .target(baseUrl + "/keyvalues/word-count/range/all/kafka")
        .request(MediaType.APPLICATION_JSON_TYPE);
      final List<KeyValueBean> range = fetchRangeOfValues(request, expectedRange);
    
      assertThat(range, equalTo(expectedRange));
    
      // Find the instance of the Kafka Streams application that would have the key hello
      Invocation.Builder builder = client
        .target(baseUrl + "/instance/word-count/hello")
        .request(MediaType.APPLICATION_JSON_TYPE);
      final HostStoreInfo hostWithHelloKey = getWithRetries(builder, HostStoreInfo.class, 5);
    
      // Fetch the value for the key hello from the instance.
      builder= client
        .target("http://" + hostWithHelloKey.getHost() + ":" + hostWithHelloKey.getPort() + "/state/keyvalue/word-count/hello")
        .request(MediaType.APPLICATION_JSON_TYPE);
      final KeyValueBean result = getWithRetries(builder, KeyValueBean.class, 5);
    
      assertThat(result, equalTo(new KeyValueBean("hello", 2L)));
    
      // fetch windowed values for a key
      builder = client
        .target(baseUrl + "/windowed/windowed-word-count/streams/0/" + System.currentTimeMillis())
        .request(MediaType.APPLICATION_JSON_TYPE);
      final List<KeyValueBean> windowedResult = getWithRetries(builder, new GenericType<List<KeyValueBean>>() {}, 5);
      assertThat(windowedResult.size(), equalTo(1));
      final KeyValueBean keyValueBean = windowedResult.get(0);
      assertTrue(keyValueBean.getKey().startsWith("streams"));
      assertThat(keyValueBean.getValue(), equalTo(3L));
    } else {
      fail("Should fail demonstrating InteractiveQueries on any valid host as the Rest Service failed to start.");
    }
  }
  
  @Test(expected = Exception.class)
  public void shouldThrowExceptionForInvalidHost() throws Exception {
    final int port = randomFreeLocalPort();
    final String host = "someInvalidHost";
    
    kafkaStreams = WordCountInteractiveQueriesExample.createStreams(
      createStreamConfig(CLUSTER.bootstrapServers(), port, "one", host));
    
    final CountDownLatch startupLatch = new CountDownLatch(1);
    kafkaStreams.setStateListener((newState, oldState) -> {
      if (newState == KafkaStreams.State.RUNNING && oldState == KafkaStreams.State.REBALANCING) {
        startupLatch.countDown();
      }
    });
    
    kafkaStreams.start();
    proxy = WordCountInteractiveQueriesExample.startRestProxy(kafkaStreams, port, host);
  }
  
  @Test
  public void shouldThrowBindExceptionForUnavailablePort() throws Exception {
    final int port = randomFreeLocalPort();
    final String host = "localhost";
    
    kafkaStreams = WordCountInteractiveQueriesExample.createStreams(
      createStreamConfig(CLUSTER.bootstrapServers(), port, "one", host));
    
    final CountDownLatch startupLatch = new CountDownLatch(1);
    kafkaStreams.setStateListener((newState, oldState) -> {
      if (newState == KafkaStreams.State.RUNNING && oldState == KafkaStreams.State.REBALANCING) {
        startupLatch.countDown();
      }
    });
    
    kafkaStreams.start();
    proxy = WordCountInteractiveQueriesExample.startRestProxy(kafkaStreams, port, host);
    expectedEx.expect(Exception.class);
    expectedEx.expectMessage("java.net.BindException: Address already in use");
    // Binding to same port again will raise BindException.
    WordCountInteractiveQueriesExample.startRestProxy(kafkaStreams, port, host);
  }

  /**
   * We fetch these in a loop as they are the first couple of requests
   * directly after KafkaStreams.start(), so it can take some time
   * for the group to stabilize and all stores/instances to be available
   */
<<<<<<< HEAD
  private List<HostStoreInfo> fetchHostInfo(Invocation.Builder request) throws InterruptedException {
    List<HostStoreInfo> hostStoreInfo = getWithRetries(request, new GenericType<List<HostStoreInfo>>(){}, 5);
=======
  private List<HostStoreInfo> fetchHostInfo(final Invocation.Builder request) throws InterruptedException {
    List<HostStoreInfo> hostStoreInfo = MicroserviceTestUtils.getWithRetries(request, new GenericType<List<HostStoreInfo>>(){}, 5);
>>>>>>> a308db83
    final long until = System.currentTimeMillis() + 60000L;
    while (hostStoreInfo.isEmpty() ||
           hostStoreInfo.get(0).getStoreNames().size() != 2 && System.currentTimeMillis() < until) {
      Thread.sleep(10);
      hostStoreInfo = getWithRetries(request, new GenericType<List<HostStoreInfo>>() {}, 5);
    }
    return hostStoreInfo;
  }

  private List<KeyValueBean> fetchRangeOfValues(final Invocation.Builder request,
                                                final List<KeyValueBean> expectedResults) {
    List<KeyValueBean> results = new ArrayList<>();
    final long timeout = System.currentTimeMillis() + 10000L;
    while (!results.containsAll(expectedResults) && System.currentTimeMillis() < timeout) {
      try {
<<<<<<< HEAD
        results = getWithRetries(request, new GenericType<List<KeyValueBean>>() {}, 5);
      } catch (NotFoundException e) {
=======
        results = MicroserviceTestUtils.getWithRetries(request, new GenericType<List<KeyValueBean>>() {}, 5);
      } catch (final NotFoundException e) {
>>>>>>> a308db83
        //
      }
    }
    Collections.sort(results, (o1, o2) -> o1.getKey().compareTo(o2.getKey()));
    return results;
  }

  private Properties createStreamConfig(final String bootStrap,
                                        final int port,
<<<<<<< HEAD
                                        final String stateDir,
                                        final String host) throws IOException {
    Properties streamsConfiguration = new Properties();
=======
                                        final String stateDir) throws IOException {
    final Properties streamsConfiguration = new Properties();
>>>>>>> a308db83
    // Give the Streams application a unique name.  The name must be unique in the Kafka cluster
    // against which the application is run.
    streamsConfiguration.put(StreamsConfig.APPLICATION_ID_CONFIG, "interactive-queries-wordcount-example");
    // Where to find Kafka broker(s).
    streamsConfiguration.put(StreamsConfig.BOOTSTRAP_SERVERS_CONFIG, bootStrap);
    // The host:port the embedded REST proxy will run on
    streamsConfiguration.put(StreamsConfig.APPLICATION_SERVER_CONFIG, host + ":" + port);
    // The directory where the RocksDB State Stores will reside
    streamsConfiguration.put(StreamsConfig.STATE_DIR_CONFIG, temp.newFolder(stateDir).getPath());
    // Set the default key serde
    streamsConfiguration.put(StreamsConfig.DEFAULT_KEY_SERDE_CLASS_CONFIG, Serdes.String().getClass());
    // Set the default value serde
    streamsConfiguration.put(StreamsConfig.DEFAULT_VALUE_SERDE_CLASS_CONFIG, Serdes.String().getClass());
    streamsConfiguration.put(StreamsConfig.COMMIT_INTERVAL_MS_CONFIG, "100");
    streamsConfiguration.put(StreamsConfig.CACHE_MAX_BYTES_BUFFERING_CONFIG, "0");
    return streamsConfiguration;
  }
}<|MERGE_RESOLUTION|>--- conflicted
+++ resolved
@@ -132,31 +132,6 @@
 
   @Test
   public void shouldDemonstrateInteractiveQueries() throws Exception {
-<<<<<<< HEAD
-=======
-    final List<String> inputValues = Arrays.asList(
-      "hello",
-      "world",
-      "world",
-      "hello world",
-      "all streams lead to kafka",
-      "streams",
-      "kafka streams");
-
-    final Properties producerConfig = new Properties();
-    producerConfig.put(ProducerConfig.BOOTSTRAP_SERVERS_CONFIG, CLUSTER.bootstrapServers());
-    producerConfig.put(ProducerConfig.ACKS_CONFIG, "all");
-    producerConfig.put(ProducerConfig.RETRIES_CONFIG, 0);
-    producerConfig.put(ProducerConfig.KEY_SERIALIZER_CLASS_CONFIG, StringSerializer.class);
-    producerConfig.put(ProducerConfig.VALUE_SERIALIZER_CLASS_CONFIG, StringSerializer.class);
-    IntegrationTestUtils.produceValuesSynchronously(
-        WordCountInteractiveQueriesExample.TEXT_LINES_TOPIC,
-        inputValues,
-        producerConfig);
-
-    // Race condition caveat:  This two-step approach of finding a free port but not immediately
-    // binding to it may cause occasional errors.
->>>>>>> a308db83
     final int port = randomFreeLocalPort();
     final String host = "localhost";
     final String baseUrl = "http://" + host + ":" + port + "/state";
@@ -171,7 +146,6 @@
       }
     });
     kafkaStreams.start();
-<<<<<<< HEAD
   
     bindHostAndStartRestProxy(port, host);
   
@@ -200,7 +174,7 @@
         new HostStoreInfo("localhost", port, Sets.newHashSet("word-count", "windowed-word-count"))
       ));
     
-      Properties consumerConfig = new Properties();
+      final Properties consumerConfig = new Properties();
       consumerConfig.put(ConsumerConfig.BOOTSTRAP_SERVERS_CONFIG, CLUSTER.bootstrapServers());
       consumerConfig.put(ConsumerConfig.KEY_DESERIALIZER_CLASS_CONFIG, ByteArrayDeserializer.class);
       consumerConfig.put(ConsumerConfig.VALUE_DESERIALIZER_CLASS_CONFIG, ByteArrayDeserializer.class);
@@ -266,14 +240,14 @@
     }
   }
   
-  private void bindHostAndStartRestProxy(int port, String host) {
+  private void bindHostAndStartRestProxy(final int port, final String host) {
     int count = 0;
-    int maxTries = 3;
+    final int maxTries = 3;
     while (count <= maxTries) {
       try {
         // Starts the Rest Service on the provided host:port
         proxy = WordCountInteractiveQueriesExample.startRestProxy(kafkaStreams, port, host);
-      } catch (Exception ex) {
+      } catch (final Exception ex) {
         log.error("Could not start Rest Service due to: " + ex.toString());
       }
       count++;
@@ -287,91 +261,6 @@
     // Any valid host or IP.
     final String host = "127.10.10.10";
     final String baseUrl = "http://" + host + ":" + port + "/state";
-=======
-    proxy = WordCountInteractiveQueriesExample.startRestProxy(kafkaStreams, port);
-
-    assertTrue("streams failed to start within timeout", startupLatch.await(30, TimeUnit.SECONDS));
-
-    final Client client = ClientBuilder.newClient();
-
-    // Create a request to fetch all instances of HostStoreInfo
-    final Invocation.Builder allInstancesRequest = client
-      .target(baseUrl + "/instances")
-      .request(MediaType.APPLICATION_JSON_TYPE);
-    final List<HostStoreInfo> hostStoreInfo = fetchHostInfo(allInstancesRequest);
-
-    assertThat(hostStoreInfo, hasItem(
-      new HostStoreInfo("localhost", port, Sets.newHashSet("word-count", "windowed-word-count"))
-    ));
-
-    // Create a request to fetch all instances with word-count
-    final Invocation.Builder wordCountInstancesRequest = client
-      .target(baseUrl + "/instances/word-count")
-      .request(MediaType.APPLICATION_JSON_TYPE);
-    final List<HostStoreInfo>
-        wordCountInstances = fetchHostInfo(wordCountInstancesRequest);
-
-    assertThat(wordCountInstances, hasItem(
-      new HostStoreInfo("localhost", port, Sets.newHashSet("word-count", "windowed-word-count"))
-    ));
-
-    final Properties consumerConfig = new Properties();
-    consumerConfig.put(ConsumerConfig.BOOTSTRAP_SERVERS_CONFIG, CLUSTER.bootstrapServers());
-    consumerConfig.put(ConsumerConfig.KEY_DESERIALIZER_CLASS_CONFIG, ByteArrayDeserializer.class);
-    consumerConfig.put(ConsumerConfig.VALUE_DESERIALIZER_CLASS_CONFIG, ByteArrayDeserializer.class);
-    consumerConfig.put(ConsumerConfig.GROUP_ID_CONFIG, "wait-for-output-consumer");
-    consumerConfig.put(ConsumerConfig.AUTO_OFFSET_RESET_CONFIG, "earliest");
-    IntegrationTestUtils.waitUntilMinKeyValueRecordsReceived(consumerConfig, WORD_COUNT_OUTPUT, inputValues.size());
-    IntegrationTestUtils.waitUntilMinKeyValueRecordsReceived(consumerConfig, WINDOWED_WORD_COUNT_OUTPUT, inputValues.size());
-
-    // Fetch all key-value pairs from the word-count store
-    final Invocation.Builder allRequest = client
-      .target(baseUrl + "/keyvalues/word-count/all")
-      .request(MediaType.APPLICATION_JSON_TYPE);
-
-    final List<KeyValueBean> allValues = Arrays.asList(
-      new KeyValueBean("all", 1L),
-      new KeyValueBean("hello", 2L),
-      new KeyValueBean("kafka", 2L),
-      new KeyValueBean("lead", 1L),
-      new KeyValueBean("streams", 3L),
-      new KeyValueBean("to", 1L),
-      new KeyValueBean("world", 3L));
-    final List<KeyValueBean> all = fetchRangeOfValues(allRequest, allValues);
-    assertThat(all, equalTo(allValues));
-
-    // Fetch a range of key-value pairs from the word-count store
-    final List<KeyValueBean> expectedRange = Arrays.asList(
-      new KeyValueBean("all", 1L),
-      new KeyValueBean("hello", 2L),
-      new KeyValueBean("kafka", 2L));
-
-    final Invocation.Builder request = client
-      .target(baseUrl + "/keyvalues/word-count/range/all/kafka")
-      .request(MediaType.APPLICATION_JSON_TYPE);
-    final List<KeyValueBean> range = fetchRangeOfValues(request, expectedRange);
-
-    assertThat(range, equalTo(expectedRange));
-
-    // Find the instance of the Kafka Streams application that would have the key hello
-    Invocation.Builder builder = client
-      .target(baseUrl + "/instance/word-count/hello")
-      .request(MediaType.APPLICATION_JSON_TYPE);
-    final HostStoreInfo hostWithHelloKey = getWithRetries(builder, HostStoreInfo.class, 5);
-
-    // Fetch the value for the key hello from the instance.
-    builder = client
-      .target(
-        "http://" + hostWithHelloKey.getHost() +
-        ":" + hostWithHelloKey.getPort() +
-        "/state/keyvalue/word-count/hello")
-      .request(MediaType.APPLICATION_JSON_TYPE);
-    final KeyValueBean result = getWithRetries(builder, KeyValueBean.class, 5);
-
-    assertThat(result, equalTo(new KeyValueBean("hello", 2L)));
-
-    // fetch windowed values for a key
->>>>>>> a308db83
 
     kafkaStreams = WordCountInteractiveQueriesExample.createStreams(
       createStreamConfig(CLUSTER.bootstrapServers(), port, "one", host));
@@ -411,7 +300,7 @@
         new HostStoreInfo("127.10.10.10", port, Sets.newHashSet("word-count", "windowed-word-count"))
       ));
     
-      Properties consumerConfig = new Properties();
+      final Properties consumerConfig = new Properties();
       consumerConfig.put(ConsumerConfig.BOOTSTRAP_SERVERS_CONFIG, CLUSTER.bootstrapServers());
       consumerConfig.put(ConsumerConfig.KEY_DESERIALIZER_CLASS_CONFIG, ByteArrayDeserializer.class);
       consumerConfig.put(ConsumerConfig.VALUE_DESERIALIZER_CLASS_CONFIG, ByteArrayDeserializer.class);
@@ -524,13 +413,8 @@
    * directly after KafkaStreams.start(), so it can take some time
    * for the group to stabilize and all stores/instances to be available
    */
-<<<<<<< HEAD
-  private List<HostStoreInfo> fetchHostInfo(Invocation.Builder request) throws InterruptedException {
+  private List<HostStoreInfo> fetchHostInfo(final Invocation.Builder request) throws InterruptedException {
     List<HostStoreInfo> hostStoreInfo = getWithRetries(request, new GenericType<List<HostStoreInfo>>(){}, 5);
-=======
-  private List<HostStoreInfo> fetchHostInfo(final Invocation.Builder request) throws InterruptedException {
-    List<HostStoreInfo> hostStoreInfo = MicroserviceTestUtils.getWithRetries(request, new GenericType<List<HostStoreInfo>>(){}, 5);
->>>>>>> a308db83
     final long until = System.currentTimeMillis() + 60000L;
     while (hostStoreInfo.isEmpty() ||
            hostStoreInfo.get(0).getStoreNames().size() != 2 && System.currentTimeMillis() < until) {
@@ -546,13 +430,8 @@
     final long timeout = System.currentTimeMillis() + 10000L;
     while (!results.containsAll(expectedResults) && System.currentTimeMillis() < timeout) {
       try {
-<<<<<<< HEAD
         results = getWithRetries(request, new GenericType<List<KeyValueBean>>() {}, 5);
-      } catch (NotFoundException e) {
-=======
-        results = MicroserviceTestUtils.getWithRetries(request, new GenericType<List<KeyValueBean>>() {}, 5);
       } catch (final NotFoundException e) {
->>>>>>> a308db83
         //
       }
     }
@@ -562,14 +441,9 @@
 
   private Properties createStreamConfig(final String bootStrap,
                                         final int port,
-<<<<<<< HEAD
                                         final String stateDir,
                                         final String host) throws IOException {
-    Properties streamsConfiguration = new Properties();
-=======
-                                        final String stateDir) throws IOException {
     final Properties streamsConfiguration = new Properties();
->>>>>>> a308db83
     // Give the Streams application a unique name.  The name must be unique in the Kafka cluster
     // against which the application is run.
     streamsConfiguration.put(StreamsConfig.APPLICATION_ID_CONFIG, "interactive-queries-wordcount-example");
