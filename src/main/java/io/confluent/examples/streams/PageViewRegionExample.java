--- conflicted
+++ resolved
@@ -77,12 +77,9 @@
  * Once packaged you can then run:
  * <pre>
  * {@code
-<<<<<<< HEAD
- * $ java -cp target/kafka-streams-examples-4.0.0-standalone.jar io.confluent.examples.streams.PageViewRegionLambdaExample
-=======
- * $ java -cp target/kafka-streams-examples-3.3.1-SNAPSHOT-standalone.jar io.confluent.examples.streams.PageViewRegionLambdaExample
->>>>>>> 3acb03d6
- * }</pre>
+ * $ java -cp target/kafka-streams-examples-4.0.0-SNAPSHOT-standalone.jar io.confluent.examples.streams.PageViewRegionLambdaExample
+ * }
+ * </pre>
  * 4) Write some input data to the source topics (e.g. via {@link PageViewRegionExampleDriver}). The
  * already running example application (step 3) will automatically process this input data and write
  * the results to the output topic.
@@ -90,12 +87,9 @@
  * {@code
  * # Here: Write input data using the example driver. Once the driver has stopped generating data,
  * # you can terminate it via `Ctrl-C`.
-<<<<<<< HEAD
- * $ java -cp target/kafka-streams-examples-4.0.0-standalone.jar io.confluent.examples.streams.PageViewRegionExampleDriver
-=======
- * $ java -cp target/kafka-streams-examples-3.3.1-SNAPSHOT-standalone.jar io.confluent.examples.streams.PageViewRegionExampleDriver
->>>>>>> 3acb03d6
- * }</pre>
+ * $ java -cp target/kafka-streams-examples-4.0.0-SNAPSHOT-standalone.jar io.confluent.examples.streams.PageViewRegionExampleDriver
+ * }
+ * </pre>
  * 5) Inspect the resulting data in the output topic, e.g. via {@code kafka-console-consumer}.
  * <pre>
  * {@code
@@ -103,14 +97,16 @@
  *                              --new-consumer --bootstrap-server localhost:9092 \
  *                              --property print.key=true \
  *                              --property value.deserializer=org.apache.kafka.common.serialization.LongDeserializer
- * }</pre>
+ * }
+ * </pre>
  * You should see output data similar to:
  * <pre>
  * {@code
  * [africa@1466515140000]  2
  * [asia@1466514900000]  3
  * ...
- * }</pre>
+ * }
+ * </pre>
  * Here, the output format is "[REGION@WINDOW_START_TIME] COUNT".
  * <p>
  * 6) Once you're done with your experiments, you can stop this example via {@code Ctrl-C}. If needed,
